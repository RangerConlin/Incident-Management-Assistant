--- conflicted
+++ resolved
@@ -24,11 +24,8 @@
 from ..services.form_catalog import FormCatalog, TemplateEntry
 from ..services.form_identify import guess_form_id_and_version
 from ..services.pdf_mapgen import extract_acroform_fields, generate_map, extract_schema_paths
-<<<<<<< HEAD
 from ..services.binding_library import BindingOption, load_binding_library
-=======
-from ..services.binding_library import load_binding_library, BindingOption
->>>>>>> 09f4898b
+
 
 
 PDF_DIR = Path("data/forms/pdfs")
@@ -131,11 +128,8 @@
         except Exception:
             schema_candidates = []
 
-<<<<<<< HEAD
         catalog_options = load_binding_library().options
-=======
-        catalog_options = load_binding_library()
->>>>>>> 09f4898b
+
         catalog_lookup: Dict[str, BindingOption] = {opt.key: opt for opt in catalog_options}
         for candidate in schema_candidates:
             if candidate not in catalog_lookup:
@@ -154,7 +148,6 @@
             item.setData(opt.key, Qt.UserRole)
             item.setData(opt.source, Qt.UserRole + 1)
             item.setData(opt.description, Qt.UserRole + 2)
-<<<<<<< HEAD
             tooltip_parts = []
             if opt.description:
                 tooltip_parts.append(opt.description)
@@ -164,8 +157,6 @@
                 tooltip_parts.append(f"Patterns: {', '.join(opt.patterns)}")
             if tooltip_parts:
                 item.setToolTip("\n".join(tooltip_parts))
-=======
->>>>>>> 09f4898b
             model.appendRow(item)
 
         self.tbl_fields.setRowCount(0)
