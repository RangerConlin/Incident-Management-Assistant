--- conflicted
+++ resolved
@@ -1,14 +1,4 @@
-from .windows import (
-    get_promotions_panel,
-    get_vendors_panel,
-    get_safety_panel,
-    get_tasking_panel,
-    get_health_sanitation_panel,
-    get_planned_toolkit_panel,
-)
-
-<<<<<<< HEAD
-from .api import router
+# modules/plannedtoolkit/__init__.py
 from .windows import (
     get_promotions_panel,
     get_vendors_panel,
@@ -19,10 +9,6 @@
 )
 
 __all__ = [
-    "router",
-=======
-__all__ = [
->>>>>>> 6daf76d3
     "get_promotions_panel",
     "get_vendors_panel",
     "get_safety_panel",
