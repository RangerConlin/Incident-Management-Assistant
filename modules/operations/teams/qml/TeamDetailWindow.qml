import QtQuick 2.15
import QtQuick.Controls 2.15
import QtQuick.Layouts 1.15
import QtQuick.Window 2.15
import "../../../common/dialogs" as Dialogs

Window {
    id: win
    width: 1280; height: 800
    minimumWidth: 1280; minimumHeight: 800
    visible: true
    title: teamBridge && teamBridge.team ?
        `${teamTypeCode(teamBridge.team.team_type)} \u2013 ${teamBridge.team.name || ""} \u2013 ${leaderName(teamBridge.team.team_leader_id)}` :
        "Team Detail"

    property int teamId: -1
    property bool isNew: true

    onTeamIdChanged: isNew = teamId <= 0

    function teamTypeCode(typeStr) {
        return (typeStr || "").toString().toUpperCase()
    }

    function leaderName(leaderId) {
        if (leaderId === null || leaderId === undefined || !catalogBridge)
            return ""
        try {
            var ppl = catalogBridge.listPersonnel(String(leaderId))
            for (var i = 0; i < ppl.length; ++i) {
                if (ppl[i].id == leaderId)
                    return ppl[i].name || ""
            }
        } catch (e) {}
        return ""
    }

    Component.onCompleted: {
        if (teamId > 0 && teamBridge && teamBridge.loadTeam) {
            teamBridge.loadTeam(teamId)
            isNew = false
        } else {
            isNew = true
        }
    }

    Connections {
        target: teamBridge
        function onSaved() {
            if (isNew && teamBridge && teamBridge.team && teamBridge.team.team_id) {
                teamId = teamBridge.team.team_id
                isNew = false
            }
        }
    }

    Rectangle { anchors.fill: parent; color: "#ffffff" }

    ColumnLayout {
        anchors.fill: parent
        spacing: 8
        // Header -------------------------------------------------------------
        Rectangle {
            Layout.fillWidth: true
            implicitHeight: headerRow.implicitHeight + 12
            border.color: "#cccccc"
            radius: 4
            RowLayout {
                id: headerRow
                anchors.fill: parent
                anchors.margins: 8
                spacing: 12
                // Name
                ColumnLayout {
                    Layout.fillWidth: true
                    spacing: 4
                    Text { text: (teamBridge && teamBridge.isAircraftTeam) ? "Callsign" : "Team Name"; font.pixelSize: 12 }
                    TextField {
                        id: tfName
                        Layout.fillWidth: true
                        text: (teamBridge && teamBridge.team) ? (teamBridge.team.name || "") : ""
                        readOnly: !isNew
                        onTextChanged: if (teamBridge) teamBridge.updateFromQml({ name: text })
                    }
                }
                // Team Type dropdown
                ColumnLayout {
                    spacing: 4
                    Text { text: "Team Type"; font.pixelSize: 12 }
                    ComboBox {
                        id: cbTeamType
                        model: ["New Team", "Ground", "Aircraft"]
                        onActivated: {
                            var key = (index === 1) ? "ground" : (index === 2 ? "aircraft" : "")
                            if (teamBridge) teamBridge.updateFromQml({ team_type: key })
                        }
                        Component.onCompleted: {
                            if (teamBridge && teamBridge.team) {
                                var tt = (teamBridge.team.team_type || "").toLowerCase()
                                if (tt === "ground") currentIndex = 1
                                else if (tt === "aircraft") currentIndex = 2
                                else currentIndex = 0
                            }
                        }
                    }
                }
                // Leader chip (readonly button placeholder)
                ColumnLayout {
                    spacing: 4
                    Text { text: (teamBridge && teamBridge.isAircraftTeam) ? "Pilot" : "Team Leader"; font.pixelSize: 12 }
                    Button {
                        text: (teamBridge && teamBridge.team && teamBridge.team.team_leader_id) ? `#${teamBridge.team.team_leader_id}` : "Not Set"
                        enabled: isNew
                        onClicked: tabs.currentIndex = 0 // focus personnel tab
                    }
                }
                // Leader Phone input
                ColumnLayout {
                    spacing: 4
                    Text { text: "Leader Phone"; font.pixelSize: 12 }
                    TextField {
                        id: tfLeaderPhone
                        Layout.preferredWidth: 120
                        text: (teamBridge && teamBridge.team) ? (teamBridge.team.team_leader_phone || "") : ""
                        onTextChanged: if (teamBridge) teamBridge.updateFromQml({ team_leader_phone: text })
                    }
                }
                // Status pill + dropdown
                ColumnLayout {
                    spacing: 4
                    Text { text: "Status"; font.pixelSize: 12 }
                    RowLayout {
                        spacing: 6
                        Rectangle {
                            width: 18; height: 18; radius: 9
                            color: teamBridge ? teamBridge.teamStatusColor.bg : "#888"
                            border.color: "#444"
                        }
                        ComboBox {
                            id: cbStatus
                            model: teamBridge ? teamBridge.statusList : []
                            // Provide delegate + display for JS array model
                            delegate: ItemDelegate { text: (modelData && modelData.label) ? modelData.label : String(modelData) }
                            displayText: (currentIndex >= 0 && teamBridge && teamBridge.statusList && teamBridge.statusList[currentIndex]) ? teamBridge.statusList[currentIndex].label : ""
                            onActivated: {
                                var item = model[index]
                                var key = (item && item.key) ? item.key : (displayText || "")
                                if (teamBridge) teamBridge.setStatus(key)
                            }
                            Component.onCompleted: {
                                // try match current status to index
                                if (teamBridge && teamBridge.team) {
                                    var s = (teamBridge.team.status||"").toLowerCase()
                                    for (var i=0;i<count;i++) {
                                        var it = model[i]
                                        if (it && it.key && it.key.toLowerCase()===s) { currentIndex = i; break }
                                    }
                                }
                            }
                        }
                    }
                }
                // Last Contact timestamp
                ColumnLayout {
                    spacing: 4
                    Text { text: "Last Contact"; font.pixelSize: 12 }
                    Text { text: (teamBridge && teamBridge.team) ? (teamBridge.team.last_update_ts || "") : "" }
                }
                // Primary Task field
                ColumnLayout {
                    spacing: 4
                    Text { text: "Primary Task"; font.pixelSize: 12 }
                    TextField {
                        id: tfPrimaryTask
                        Layout.preferredWidth: 150
                        enabled: (teamBridge && teamBridge.team && teamBridge.team.current_task_id)
                        text: (teamBridge && teamBridge.team && teamBridge.team.current_task_id) ? (teamBridge.team.primary_task || "") : ""
                        onTextChanged: if (teamBridge) teamBridge.updateFromQml({ primary_task: text })
                    }
                }
                // Assignment field
                ColumnLayout {
                    spacing: 4
                    Text { text: "Assignment"; font.pixelSize: 12 }
                    TextField {
                        id: tfAssignment
                        Layout.preferredWidth: 180
                        enabled: (teamBridge && teamBridge.team && teamBridge.team.current_task_id)
                        text: (teamBridge && teamBridge.team && teamBridge.team.current_task_id) ? (teamBridge.team.assignment || "") : ""
                        onTextChanged: if (teamBridge) teamBridge.updateFromQml({ assignment: text })
                    }
                }
                // Clocks (local/UTC) simple labels
                ColumnLayout {
                    spacing: 2
                    Text { text: "Local"; font.pixelSize: 12 }
                    Text { id: lblLocal; text: new Date().toLocaleTimeString() }
                    Timer { interval: 1000; running: true; repeat: true; onTriggered: lblLocal.text = new Date().toLocaleTimeString() }
                }
                ColumnLayout {
                    spacing: 2
                    Text { text: "UTC"; font.pixelSize: 12 }
                    Text { id: lblUTC; text: new Date().toUTCString().split(" ")[4] }
                    Timer { interval: 1000; running: true; repeat: true; onTriggered: lblUTC.text = new Date().toUTCString().split(" ")[4] }
                }
            }
        }

        // SplitView: Basics (left) and Context (right) ----------------------
        SplitView {
            id: split
            Layout.fillWidth: true
            Layout.fillHeight: true

            // Basics panel
            Flickable {
                SplitView.preferredWidth: 680
                contentWidth: basics.implicitWidth
                contentHeight: basics.implicitHeight
                clip: true
                ColumnLayout {
                    id: basics
                    width: parent.width
                    spacing: 8
                    // Basics Card
                    Rectangle {
                        Layout.fillWidth: true
                        border.color: "#cccccc"; radius: 4
                        ColumnLayout {
                            anchors.fill: parent; anchors.margins: 8; spacing: 6
                            enabled: isNew
                            RowLayout {
                                spacing: 12
<<<<<<< HEAD
                        Text { text: `Team Type: ${((teamBridge && teamBridge.isAircraftTeam)? 'Aircraft':'Ground')}` }
                        Text { text: "Role:" }
                        TextField { id: tfRole; width: 180; text: (teamBridge && teamBridge.team) ? (teamBridge.team.role || "") : ""; onTextChanged: if (teamBridge) teamBridge.updateFromQml({ role: text }) }
                        Text { text: "Current Task:" }
                        Button { text: (teamBridge && teamBridge.team && teamBridge.team.current_task_id) ? `#${teamBridge.team.current_task_id}`: "Link…"; onClicked: {/* placeholder */} }
                        Text { text: "Priority:" }
                        SpinBox { id: sbPriority; from: 0; to: 5; value: (teamBridge && teamBridge.team && teamBridge.team.priority) ? teamBridge.team.priority : 0; onValueChanged: if (teamBridge) teamBridge.updateFromQml({ priority: value }) }
                            }
                            RowLayout {
                                spacing: 12
=======
                                Text { text: "Team Type:" }
                                Rectangle {
                                    width: 18; height: 18; radius: 9
                                    color: teamBridge ? teamBridge.teamTypeColor : "#888"
                                    border.color: "#444"
                                }
                                ComboBox {
                                    id: cbType
                                    model: teamBridge ? teamBridge.teamTypeList.filter(function(it){ return teamBridge.isPlannedEvent || !it.planned_only }) : []
                                    delegate: ItemDelegate { text: `${modelData.code} - ${modelData.label}` }
                                    displayText: (currentIndex >= 0 && model[currentIndex]) ? `${model[currentIndex].code} - ${model[currentIndex].label}` : ""
                                    onActivated: if (teamBridge) teamBridge.setTeamType(model[index].code)
                                    Component.onCompleted: {
                                        if (teamBridge && teamBridge.team && teamBridge.team.team_type) {
                                            var code = teamBridge.team.team_type
                                            for (var i=0;i<count;i++) {
                                                if (model[i] && model[i].code === code) { currentIndex = i; break }
                                            }
                                        }
                                    }
                                }
                                Text { text: "Role:" }
                                TextField { id: tfRole; width: 180; text: (teamBridge && teamBridge.team) ? (teamBridge.team.role || "") : ""; onTextChanged: if (teamBridge) teamBridge.updateFromQml({ role: text }) }
                                Text { text: "Current Task:" }
                                Button { text: (teamBridge && teamBridge.team && teamBridge.team.current_task_id) ? `#${teamBridge.team.current_task_id}`: "Link…"; onClicked: {/* placeholder */} }
                                Text { text: "Priority:" }
                                SpinBox { id: sbPriority; from: 0; to: 5; value: (teamBridge && teamBridge.team && teamBridge.team.priority) ? teamBridge.team.priority : 0; onValueChanged: if (teamBridge) teamBridge.updateFromQml({ priority: value }) }
                            }
                    RowLayout {
                        spacing: 12
>>>>>>> eae0ecc5
                        Text { text: "Callsign:" }
                        TextField { id: tfCall; width: 160; text: (teamBridge && teamBridge.team) ? (teamBridge.team.callsign || "") : ""; onTextChanged: if (teamBridge) teamBridge.updateFromQml({ callsign: text }) }
                        Text { text: "Phone:" }
                        TextField { id: tfPhone; width: 160; text: (teamBridge && teamBridge.team) ? (teamBridge.team.phone || "") : ""; onTextChanged: if (teamBridge) teamBridge.updateFromQml({ phone: text }) }
                            }
                            ColumnLayout {
                                spacing: 4
                        Text { text: "Notes:" }
                        TextArea { id: taNotes; Layout.fillWidth: true; Layout.preferredHeight: 100; text: (teamBridge && teamBridge.team) ? (teamBridge.team.notes || "") : ""; onTextChanged: if (teamBridge) teamBridge.updateFromQml({ notes: text }) }
                            }
                        }
                    }

                    // Tabs (Ground vs Aircraft) using TabBar + StackLayout
                    ColumnLayout {
                        Layout.fillWidth: true
                        Layout.fillHeight: true
                        spacing: 0
<<<<<<< HEAD
                        TabBar { id: tabs; Layout.fillWidth: true; enabled: !isNew
=======
                        TabBar {
                            id: tabs; Layout.fillWidth: true
>>>>>>> eae0ecc5
                            TabButton { text: (teamBridge && teamBridge.isAircraftTeam) ? "Aircrew" : "Personnel" }
                            Loader { sourceComponent: (teamBridge && teamBridge.isAircraftTeam) ? aircraftTabButton : vehicleTabButton }
                            TabButton { text: "Equipment" }
                            TabButton { text: "Tasks" }
                            TabButton { text: "Log" }
                            TabButton { text: "Attachments" }
                        }
                        StackLayout { id: tabStack; Layout.fillWidth: true; Layout.fillHeight: true; currentIndex: tabs.currentIndex; enabled: !isNew
                            // 0: Personnel / Aircrew
                            ColumnLayout { Layout.margins: 8; spacing: 6; Layout.fillWidth: true; Layout.fillHeight: true
                                property int selectedMemberId: -1
                                ListView {
                                    id: membersList
                                    Layout.fillWidth: true; Layout.fillHeight: true
                                    model: teamBridge ? teamBridge.personnelList : []
                                    delegate: ItemDelegate {
                                        width: ListView.view.width
                                        text: `ID ${modelData}`
                                        onClicked: {
                                            membersList.currentIndex = index
                                            selectedMemberId = modelData
                                        }
                                    }
                                }
                                RowLayout { spacing: 6
                                    Button {
                                        text: teamBridge.isAircraftTeam ? "+ Add Aircrew" : "+ Add Member"
                                        onClicked: personnelPicker.open()
                                    }
                                    Button {
                                        text: "− Remove"
                                        onClicked: {
                                            var id = (membersList.currentIndex >= 0) ? membersList.model[membersList.currentIndex] : null
                                            if (id !== null && id !== undefined) teamBridge.removeMember(id)
                                        }
                                    }
                                    Button {
                                        text: teamBridge.isAircraftTeam ? "Set as Pilot" : "Set as Team Leader"
                                        onClicked: {
                                            var id = (membersList.currentIndex >= 0) ? membersList.model[membersList.currentIndex] : null
                                            if (id !== null && id !== undefined) teamBridge.setTeamLeader(id)
                                        }
                                    }
                                }
                                Dialogs.PersonnelPicker {
                                    id: personnelPicker
                                    roleFilter: teamBridge ? teamBridge.memberRoleFilter : ""
                                    onPicked: function(personId){ teamBridge.addMember(personId) }
                                }
                            }
                            // 1: Vehicles or Aircraft page loaded dynamically
                            Loader { sourceComponent: (teamBridge && teamBridge.isAircraftTeam) ? aircraftPage : vehiclePage }
                            // 2: Equipment
                            ColumnLayout { Layout.margins: 8; spacing: 6; Layout.fillWidth: true; Layout.fillHeight: true
                                ListView { id: listEquip; Layout.fillWidth: true; Layout.fillHeight: true; model: (teamBridge && teamBridge.team && teamBridge.team.equipment) ? teamBridge.team.equipment : []
                                    delegate: ItemDelegate { width: ListView.view.width; text: String(modelData); onClicked: listEquip.currentIndex = index }
                                }
                                RowLayout { spacing: 6
                                    Button { text: "+ Add Equipment"; onClicked: equipmentPicker.open() }
                                    Button {
                                        text: "− Remove"
                                        onClicked: {
                                            var id = (listEquip.currentIndex >= 0) ? listEquip.model[listEquip.currentIndex] : null
                                            if (id !== null && id !== undefined) teamBridge.removeEquipment(id)
                                        }
                                    }
                                }
                                Dialogs.EquipmentPicker { id: equipmentPicker; onPicked: function(equipmentId){ teamBridge.addEquipment(equipmentId) } }
                            }
                            // 3: Tasks
                            ColumnLayout { Layout.margins: 8; spacing: 6; Layout.fillWidth: true; Layout.fillHeight: true
                                RowLayout { spacing: 6
                                    Text { text: "Linked Task:" }
                                    Text { text: (teamBridge && teamBridge.team && teamBridge.team.current_task_id) ? `#${teamBridge.team.current_task_id}` : "(none)" }
                                }
                                RowLayout { spacing: 6
                                    Button { text: "Link Task"; onClicked: linkTaskDialog.open() }
                                    Button { text: "Unlink"; onClicked: { if (teamBridge.team.current_task_id) teamBridge.unlinkTask(teamBridge.team.current_task_id) } }
                                    Button { text: "Open Task Detail"; onClicked: teamBridge.openTaskDetail() }
                                }
                                Dialog {
                                    id: linkTaskDialog
                                    title: "Link Task"
                                    modal: true
                                    standardButtons: Dialog.Ok | Dialog.Cancel
                                    property int enteredId: -1
                                    contentItem: Row { spacing: 8
                                        Text { text: "Task ID:" }
                                        TextField { id: tfTask; width: 160; inputMethodHints: Qt.ImhDigitsOnly }
                                    }
                                    onAccepted: {
                                        var id = parseInt(tfTask.text)
                                        if (!isNaN(id) && id > 0 && teamBridge) teamBridge.linkTask(id)
                                    }
                                }
                            }
                            // 4: Log
                            TabView {
                                Layout.margins: 8
                                Layout.fillWidth: true
                                Layout.fillHeight: true

                                Tab {
                                    title: "Unit Log"
                                    ListView {
                                        anchors.fill: parent
                                        model: teamBridge ? teamBridge.unitLog() : []
                                    }
                                }
                                Tab {
                                    title: "Task History"
                                    ListView {
                                        anchors.fill: parent
                                        model: teamBridge ? teamBridge.taskHistory() : []
                                    }
                                }
                                Tab {
                                    title: "Status History"
                                    ListView {
                                        anchors.fill: parent
                                        model: teamBridge ? teamBridge.statusHistory() : []
                                    }
                                }
                                Tab {
                                    title: "ICS-214"
                                    ColumnLayout {
                                        anchors.fill: parent
                                        spacing: 6
                                        ListView {
                                            Layout.fillWidth: true
                                            Layout.fillHeight: true
                                            model: teamBridge ? teamBridge.ics214Entries() : []
                                        }
                                        RowLayout { spacing: 6
                                            Button {
                                                text: "➕ Add ICS 214 Note"
                                                onClicked: if (teamBridge) teamBridge.addIcs214Note()
                                            }
                                        }
                                    }
                                }
                            }
                            // 5: Attachments
                            ColumnLayout { Layout.margins: 8; spacing: 6; Layout.fillWidth: true; Layout.fillHeight: true
                                ListView { Layout.fillWidth: true; Layout.fillHeight: true; model: [] }
                                RowLayout { spacing: 6
                                    Button { text: "+ Add Attachment"; enabled: false }
                                    Button { text: "Open"; enabled: false }
                                    Button { text: "Remove"; enabled: false }
                                    Button { text: "Show in Explorer"; enabled: false }
                                }
                            }
                        }

                        // Dynamic tab components for vehicles/aircraft
                        Component { id: vehicleTabButton
                            TabButton { text: "Vehicles" }
                        }
                        Component { id: aircraftTabButton
                            TabButton { text: "Aircraft" }
                        }
                        Component { id: vehiclePage
                            ColumnLayout { Layout.margins: 8; spacing: 6; Layout.fillWidth: true; Layout.fillHeight: true
                                ListView { id: listVehicles; Layout.fillWidth: true; Layout.fillHeight: true;
                                    model: (teamBridge && teamBridge.team && teamBridge.team.vehicles) ? teamBridge.team.vehicles : []
                                    delegate: ItemDelegate { width: ListView.view.width; text: String(modelData); onClicked: listVehicles.currentIndex = index }
                                }
                                RowLayout { spacing: 6
                                    Button { text: "+ Add Vehicle"; onClicked: vehiclePicker.open() }
                                    Button {
                                        text: "− Remove"
                                        onClicked: {
                                            var id = (listVehicles.currentIndex >= 0) ? listVehicles.model[listVehicles.currentIndex] : null
                                            if (id !== null && id !== undefined) teamBridge.removeVehicle(id)
                                        }
                                    }
                                }
                                Dialogs.VehiclePicker { id: vehiclePicker; onPicked: function(vehicleId){ teamBridge.addVehicle(vehicleId) } }
                            }
                        }
                        Component { id: aircraftPage
                            ColumnLayout { Layout.margins: 8; spacing: 6; Layout.fillWidth: true; Layout.fillHeight: true
                                ListView { id: listAircraft; Layout.fillWidth: true; Layout.fillHeight: true;
                                    model: (teamBridge && teamBridge.team && teamBridge.team.aircraft) ? teamBridge.team.aircraft : []
                                    delegate: ItemDelegate { width: ListView.view.width; text: String(modelData); onClicked: listAircraft.currentIndex = index }
                                }
                                RowLayout { spacing: 6
                                    Button { text: "+ Add Aircraft"; onClicked: aircraftPicker.open() }
                                    Button {
                                        text: "− Remove"
                                        onClicked: {
                                            var id = (listAircraft.currentIndex >= 0) ? listAircraft.model[listAircraft.currentIndex] : null
                                            if (id !== null && id !== undefined) teamBridge.removeAircraft(id)
                                        }
                                    }
                                }
                                Dialogs.AircraftPicker { id: aircraftPicker; onPicked: function(aircraftId){ teamBridge.addAircraft(aircraftId) } }
                            }
                        }
                    }
                }
            }

            // Right Context: Location & Comms cards
            Flickable {
                SplitView.preferredWidth: 520
                contentWidth: rightCol.implicitWidth
                contentHeight: rightCol.implicitHeight
                clip: true
                ColumnLayout { id: rightCol; width: parent.width; spacing: 8; enabled: !isNew
                    // Location & Movement
                    Rectangle { Layout.fillWidth: true; border.color: "#ccc"; radius: 4
                        ColumnLayout { anchors.fill: parent; anchors.margins: 8; spacing: 6
                            Text { text: "Location & Movement"; font.bold: true }
                            RowLayout { spacing: 8
                                Text { text: "Lat:" }
                                TextField { width: 100; text: (teamBridge && teamBridge.team) ? (teamBridge.team.last_known_lat || "") : ""; inputMethodHints: Qt.ImhFormattedNumbersOnly; readOnly: isNew; onTextChanged: if (teamBridge) teamBridge.updateFromQml({ last_known_lat: text }) }
                                Text { text: "Lon:" }
                                TextField { width: 100; text: (teamBridge && teamBridge.team) ? (teamBridge.team.last_known_lon || "") : ""; inputMethodHints: Qt.ImhFormattedNumbersOnly; readOnly: isNew; onTextChanged: if (teamBridge) teamBridge.updateFromQml({ last_known_lon: text }) }
                                Text { text: "Updated:" }
                                Text { text: (teamBridge && teamBridge.team) ? (teamBridge.team.last_update_ts || "") : "" }
                            }
                            RowLayout { spacing: 8
                                Text { text: "Route/ETA:" }
                                TextField { Layout.fillWidth: true; text: (teamBridge && teamBridge.team) ? (teamBridge.team.route || "") : ""; readOnly: isNew; onTextChanged: if (teamBridge) teamBridge.updateFromQml({ route: text }) }
                            }
                            ColumnLayout { spacing: 4
                                Text { text: "Recent Updates:" }
                                ListView { Layout.fillWidth: true; Layout.preferredHeight: 120; model: [] }
                            }
                        }
                    }
                    // Communications
                    Rectangle { Layout.fillWidth: true; border.color: "#ccc"; radius: 4
                        ColumnLayout { anchors.fill: parent; anchors.margins: 8; spacing: 6
                            Text { text: "Communications"; font.bold: true }
                            RowLayout { spacing: 8
                                Text { text: "Radio IDs:" }
                                TextField { Layout.fillWidth: true; text: (teamBridge && teamBridge.team) ? (teamBridge.team.radio_ids || "") : ""; readOnly: isNew; onTextChanged: if (teamBridge) teamBridge.updateFromQml({ radio_ids: text }) }
                            }
                            RowLayout { spacing: 8
                                Text { text: "Preset:" }
                                ComboBox { width: 240; model: ["(placeholder)"]; enabled: !isNew }
                                Button { text: "Open ICS 205"; onClicked: if (teamBridge) teamBridge.openICS205Preview() }
                            }
                        }
                    }
                }
            }
        }

        // Footer -------------------------------------------------------------
        Rectangle { Layout.fillWidth: true; height: 56; color: "#f7f7f7"; border.color: "#cccccc"; radius: 4
            RowLayout { anchors.fill: parent; anchors.margins: 8; spacing: 8
                Button { id: btnCreate; text: "Create"; visible: isNew; onClicked: if (teamBridge) teamBridge.save() }
                Button { id: btnSave; text: "Save"; visible: !isNew; onClicked: if (teamBridge) teamBridge.save() }
                Button { id: btnSaveClose; text: "Save & Close"; visible: !isNew; onClicked: { if (teamBridge) teamBridge.save(); win.close(); } }
                Button { id: btnCancel; text: isNew ? "Cancel" : "Close"; onClicked: win.close() }
                Item { Layout.fillWidth: true }
                Button { id: btnQuickStatus; text: "Quick Status Change"; onClicked: cbStatus.popup.open(); visible: !isNew }
                Button { id: btnPrint; text: "Print Summary"; onClicked: if (teamBridge) teamBridge.printSummary(); visible: !isNew }
            }
        }
    }
}<|MERGE_RESOLUTION|>--- conflicted
+++ resolved
@@ -139,7 +139,6 @@
                         ComboBox {
                             id: cbStatus
                             model: teamBridge ? teamBridge.statusList : []
-                            // Provide delegate + display for JS array model
                             delegate: ItemDelegate { text: (modelData && modelData.label) ? modelData.label : String(modelData) }
                             displayText: (currentIndex >= 0 && teamBridge && teamBridge.statusList && teamBridge.statusList[currentIndex]) ? teamBridge.statusList[currentIndex].label : ""
                             onActivated: {
@@ -148,7 +147,6 @@
                                 if (teamBridge) teamBridge.setStatus(key)
                             }
                             Component.onCompleted: {
-                                // try match current status to index
                                 if (teamBridge && teamBridge.team) {
                                     var s = (teamBridge.team.status||"").toLowerCase()
                                     for (var i=0;i<count;i++) {
@@ -231,18 +229,6 @@
                             enabled: isNew
                             RowLayout {
                                 spacing: 12
-<<<<<<< HEAD
-                        Text { text: `Team Type: ${((teamBridge && teamBridge.isAircraftTeam)? 'Aircraft':'Ground')}` }
-                        Text { text: "Role:" }
-                        TextField { id: tfRole; width: 180; text: (teamBridge && teamBridge.team) ? (teamBridge.team.role || "") : ""; onTextChanged: if (teamBridge) teamBridge.updateFromQml({ role: text }) }
-                        Text { text: "Current Task:" }
-                        Button { text: (teamBridge && teamBridge.team && teamBridge.team.current_task_id) ? `#${teamBridge.team.current_task_id}`: "Link…"; onClicked: {/* placeholder */} }
-                        Text { text: "Priority:" }
-                        SpinBox { id: sbPriority; from: 0; to: 5; value: (teamBridge && teamBridge.team && teamBridge.team.priority) ? teamBridge.team.priority : 0; onValueChanged: if (teamBridge) teamBridge.updateFromQml({ priority: value }) }
-                            }
-                            RowLayout {
-                                spacing: 12
-=======
                                 Text { text: "Team Type:" }
                                 Rectangle {
                                     width: 18; height: 18; radius: 9
@@ -271,18 +257,17 @@
                                 Text { text: "Priority:" }
                                 SpinBox { id: sbPriority; from: 0; to: 5; value: (teamBridge && teamBridge.team && teamBridge.team.priority) ? teamBridge.team.priority : 0; onValueChanged: if (teamBridge) teamBridge.updateFromQml({ priority: value }) }
                             }
-                    RowLayout {
-                        spacing: 12
->>>>>>> eae0ecc5
-                        Text { text: "Callsign:" }
-                        TextField { id: tfCall; width: 160; text: (teamBridge && teamBridge.team) ? (teamBridge.team.callsign || "") : ""; onTextChanged: if (teamBridge) teamBridge.updateFromQml({ callsign: text }) }
-                        Text { text: "Phone:" }
-                        TextField { id: tfPhone; width: 160; text: (teamBridge && teamBridge.team) ? (teamBridge.team.phone || "") : ""; onTextChanged: if (teamBridge) teamBridge.updateFromQml({ phone: text }) }
+                            RowLayout {
+                                spacing: 12
+                                Text { text: "Callsign:" }
+                                TextField { id: tfCall; width: 160; text: (teamBridge && teamBridge.team) ? (teamBridge.team.callsign || "") : ""; onTextChanged: if (teamBridge) teamBridge.updateFromQml({ callsign: text }) }
+                                Text { text: "Phone:" }
+                                TextField { id: tfPhone; width: 160; text: (teamBridge && teamBridge.team) ? (teamBridge.team.phone || "") : ""; onTextChanged: if (teamBridge) teamBridge.updateFromQml({ phone: text }) }
                             }
                             ColumnLayout {
                                 spacing: 4
-                        Text { text: "Notes:" }
-                        TextArea { id: taNotes; Layout.fillWidth: true; Layout.preferredHeight: 100; text: (teamBridge && teamBridge.team) ? (teamBridge.team.notes || "") : ""; onTextChanged: if (teamBridge) teamBridge.updateFromQml({ notes: text }) }
+                                Text { text: "Notes:" }
+                                TextArea { id: taNotes; Layout.fillWidth: true; Layout.preferredHeight: 100; text: (teamBridge && teamBridge.team) ? (teamBridge.team.notes || "") : ""; onTextChanged: if (teamBridge) teamBridge.updateFromQml({ notes: text }) }
                             }
                         }
                     }
@@ -292,12 +277,7 @@
                         Layout.fillWidth: true
                         Layout.fillHeight: true
                         spacing: 0
-<<<<<<< HEAD
                         TabBar { id: tabs; Layout.fillWidth: true; enabled: !isNew
-=======
-                        TabBar {
-                            id: tabs; Layout.fillWidth: true
->>>>>>> eae0ecc5
                             TabButton { text: (teamBridge && teamBridge.isAircraftTeam) ? "Aircrew" : "Personnel" }
                             Loader { sourceComponent: (teamBridge && teamBridge.isAircraftTeam) ? aircraftTabButton : vehicleTabButton }
                             TabButton { text: "Equipment" }
