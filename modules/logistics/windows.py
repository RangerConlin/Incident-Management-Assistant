--- conflicted
+++ resolved
@@ -134,14 +134,9 @@
 def get_vehicles_panel(incident_id: object | None = None) -> QWidget:
     """Return the vehicle inventory management panel."""
 
-<<<<<<< HEAD
     if incident_id is not None:
         incident_context.set_active_incident(str(incident_id))
     return VehicleInventoryPanel()
-=======
-    from modules.logistics.vehicle.panels.vehicle_inventory_panel import (
-        VehicleInventoryWidget,
-    )
+
 
     return VehicleInventoryWidget()
->>>>>>> 4fdfaf93
