--- conflicted
+++ resolved
@@ -32,10 +32,7 @@
     QTimer,
     QSettings,
     Signal,
-<<<<<<< HEAD
-=======
     QThread,
->>>>>>> 928ea8fd
 )
 
 try:  # QtConcurrent extras were removed from some builds
@@ -1877,7 +1874,6 @@
         }
 
         self.export_button.setEnabled(False)
-<<<<<<< HEAD
         if QFutureWatcher is None:
             try:
                 result = self._perform_export(params)
@@ -1896,23 +1892,6 @@
         watcher.setFuture(future)
         watcher.finished.connect(lambda: self._on_export_finished(watcher))
         self._export_watcher = watcher
-=======
-
-        run_fn = getattr(QtConcurrent, "run", None)
-        if QFutureWatcher is not None and callable(run_fn):
-            watcher = QFutureWatcher(self)
-            future = run_fn(self._perform_export, params)
-            watcher.setFuture(future)
-            watcher.finished.connect(lambda: self._on_export_finished(watcher))
-            self._export_watcher = watcher
-        else:
-            worker = _ExportWorkerThread(self._perform_export, params, self)
-            worker.completed.connect(self._on_export_finished)
-            worker.failed.connect(self._on_export_failed)
-            worker.finished.connect(lambda: self._on_export_worker_finished(worker))
-            worker.start()
-            self._export_worker = worker
->>>>>>> 928ea8fd
 
     @staticmethod
     def _perform_export(params: dict[str, Any]) -> dict[str, Any]:
@@ -2026,30 +2005,6 @@
                 values.append(record.raw.get(field, ""))
         return values
 
-<<<<<<< HEAD
-    def _handle_export_result(self, result: dict[str, Any]) -> None:
-        path_value = result.get("path")
-        path = Path(path_value) if path_value else None
-        count = result.get("count", 0)
-        scope = result.get("scope", "all")
-        if path is None:
-            message = f"{count} vehicles exported ({scope})."
-        else:
-            message = f"{count} vehicles exported ({scope}). Saved to {path}."
-        self._show_toast("Export ready", message)
-        QMessageBox.information(self, "Export ready", message)
-
-    def _on_export_finished(self, watcher: QFutureWatcher) -> None:
-        self.export_button.setEnabled(True)
-        try:
-            result = watcher.result()
-        except Exception as exc:  # pragma: no cover - runtime dependent
-            self._show_toast("Export failed", str(exc), severity="error")
-            QMessageBox.critical(self, "Export failed", str(exc))
-            return
-
-        self._handle_export_result(result)
-=======
     def _on_export_finished(self, result_or_watcher: Any) -> None:
         self.export_button.setEnabled(True)
 
@@ -2082,7 +2037,6 @@
         message = f"{count} vehicles exported ({scope}). Saved to {path}."
         self._show_toast("Export ready", message)
         QMessageBox.information(self, "Export ready", message)
->>>>>>> 928ea8fd
 
     # ----- Permissions ----------------------------------------------------
     def set_actions_enabled(
