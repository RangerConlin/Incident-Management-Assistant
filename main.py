--- conflicted
+++ resolved
@@ -861,19 +861,10 @@
         self._open_qml_modal("qml/TeamTypesWindow.qml", title="Team Types")
 
     def open_edit_vehicles(self) -> None:
-<<<<<<< HEAD
         from modules.logistics.vehicle.panels.vehicle_inventory_panel import (
             VehicleInventoryDialog,
         )
-
         dialog = VehicleInventoryDialog(parent=self)
-=======
-        from modules.logistics.vehicle.panels.vehicle_edit_window import (
-            VehicleEditDialog,
-        )
-
-        dialog = VehicleEditDialog(parent=self)
->>>>>>> 1e5a266b
         dialog.exec()
 
     def open_edit_aircraft(self) -> None:
