# models/qmlwindow.py
from PySide6.QtWidgets import QDialog, QVBoxLayout
from PySide6.QtQuickWidgets import QQuickWidget
from PySide6.QtQml import QQmlContext
from PySide6.QtCore import QUrl
import os

from models.incident_handler import IncidentHandler
from models.incidentlist import IncidentListModel
from models.database import get_incident_by_number
from utils.state import AppState

# Import the SQLite model (support either class spelling present in your file)
try:
    from models.sqlite_table_model import SQLiteTableModel as _SQLiteModel
except ImportError:
    from models.sqlite_table_model import SqliteTableModel as _SQLiteModel


# --------------------------
# Helpers to build models
# --------------------------

_DB_PATH = os.path.join("data", "master.db")

def _make_model(sql: str):
    m = _SQLiteModel(_DB_PATH)
    m.load_query(sql)
    return m

def _window_model_map():
    """
    Returns a dict keyed by QML filename (basename) to a tuple of:
      (context_property_name, model_factory_callable)
    """
    def _ems():
        return _make_model("""
            SELECT id, name, type, phone, fax, email, contact,
                   address, city, state, zip, notes, is_active
            FROM ems
            ORDER BY name COLLATE NOCASE;
        """)

    def _hospitals():
        return _make_model("""
            SELECT id, name, address, contact_name,
                   phone_er, phone_switchboard, travel_time_min,
                   helipad, trauma_level, burn_center, pediatric_capability,
                   bed_available, diversion_status, ambulance_radio_channel,
                   notes, lat, lon
            FROM hospitals
            ORDER BY name COLLATE NOCASE;
        """)

    return {
        # Communications resources catalog
        "CommsResourcesWindow.qml": (
            "CommsResourcesModel",
            lambda: _make_model("""
                SELECT id,
                       alpha_tag, function, freq_rx, rx_tone, freq_tx, tx_tone,
                       system, mode, notes, line_a, line_c
                FROM comms_resources
                ORDER BY alpha_tag COLLATE NOCASE;
            """)
        ),

        # Canned comm entries
        "CannedCommEntriesWindow.qml": (
            "CannedCommEntriesModel",
            lambda: _make_model("""
                SELECT id, title, category, message, notification_level, status_update, is_active
                FROM canned_comm_entries
                ORDER BY category COLLATE NOCASE, title COLLATE NOCASE;
            """)
        ),

        # Team types
        "TeamTypesWindow.qml": (
            "TeamTypesModel",
            lambda: _make_model("""
                SELECT id, type_short, name, organization, is_drone, is_aviation
                FROM team_types
                ORDER BY name COLLATE NOCASE;
            """)
        ),

        # Personnel
        "PersonnelWindow.qml": (
            "PersonnelModel",
            lambda: _make_model("""
                SELECT id, name, rank, callsign, role, contact, unit, phone, email,
                       emergency_contact_name, emergency_contact_phone, emergency_contact_relation
                FROM personnel
                ORDER BY name COLLATE NOCASE;
            """)
        ),

        # Vehicles
        "VehiclesWindow.qml": (
            "VehiclesModel",
            lambda: _make_model("""
                SELECT id, vin, license_plate, year, make, model, capacity, type_id, status_id, tags, organization
                FROM vehicles
                ORDER BY make COLLATE NOCASE, model COLLATE NOCASE, year DESC;
            """)
        ),

        # Aircraft
        "AircraftWindow.qml": (
            "AircraftModel",
            lambda: _make_model("""
                SELECT id, tail_number, callsign, type, make_model, capacity,
                       status, base_location, current_assignment, capabilities,
                       notes, created_at, updated_at
                FROM aircraft
                ORDER BY tail_number COLLATE NOCASE;
            """)
        ),

        # Equipment
        "EquipmentWindow.qml": (
            "EquipmentModel",
            lambda: _make_model("""
                SELECT id, name, type, serial_number, condition, notes
                FROM equipment
                ORDER BY name COLLATE NOCASE;
            """)
        ),

        # EMS facilities
        "EmsWindow.qml": (
            "EMSModel",
            _ems
        ),

        # Hospitals
        "HospitalsWindow.qml": (
            "HospitalsModel",
            _hospitals
        ),

        # Certifications
        "CertificationsWindow.qml": (
            "CertificationsModel",
            lambda: _make_model("""
                SELECT id,
                       Code, name, description, category, issuing_organization, parent_certification_id
                FROM certification_types
                ORDER BY category COLLATE NOCASE, name COLLATE NOCASE;
            """)
        ),

        # Task templates
        "TaskTypesWindow.qml": (
            "TaskTypesModel",
            lambda: _make_model("""
                SELECT id, title, description, category, default_assignee_role
                FROM task_templates
                ORDER BY category COLLATE NOCASE, title COLLATE NOCASE;
            """)
        ),
        # NOTE: ObjectivesWindow / SafetyTemplatesWindow intentionally omitted (no master tables yet)
    }


# --------------------------
# QML host dialog
# --------------------------

class QmlWindow(QDialog):
    """
    Generic QML host dialog using QQuickWidget.
    Pass context_data as a dict of {name: object} to expose to QML.
    If context_data is None or missing a known model for this window, we will auto-inject it.
    """
    def __init__(self, qml_path, title, context_data=None):
        super().__init__()
        self.setWindowTitle(title)
        self.setMinimumSize(800, 600)

        layout = QVBoxLayout()
        self.setLayout(layout)

        self.qml_widget = QQuickWidget()
        context: QQmlContext = self.qml_widget.rootContext()

        # Start with any provided context_data
        if context_data is None:
            context_data = {}

        # Auto-inject a model if this QML filename is recognized and the key is missing
        filename = os.path.basename(qml_path)
        mdl_map = _window_model_map()
        if filename in mdl_map:
            key, factory = mdl_map[filename]
            if key not in context_data:
                try:
                    context_data[key] = factory()
                except Exception as e:
                    print(f"[qmlwindow] failed to build model for {filename}: {e}")

        # Apply context properties
        for k, v in context_data.items():
            context.setContextProperty(k, v)

        # Load QML
        self.qml_widget.setSource(QUrl.fromLocalFile(os.path.abspath(qml_path)))
        self.qml_widget.setResizeMode(QQuickWidget.SizeRootObjectToView)
        layout.addWidget(self.qml_widget)


# --------------------------
# Incident dialogs (unchanged)
# --------------------------

def new_incident_form():
    path = os.path.abspath("qml/newincidentform.qml")
    win = QmlWindow(path, "Create New Incident", {
        "incidentHandler": IncidentHandler()
    })
    win.exec()


def open_incident_list(main_window=None):
    model = IncidentListModel()
    model.refresh()

    handler = IncidentHandler()

    def handle_selection(incident_number):
        AppState.set_active_incident(incident_number)
        incident = get_incident_by_number(incident_number)
        if incident:
            print(f"Selected incident: {incident['number']} - {incident['name']}")
            if main_window:
                main_window.update_title_with_active_incident()

    handler.incidentselected.connect(handle_selection)

    path = os.path.abspath("qml/incidentlist.qml")
    win = QmlWindow(path, "Select Active Incident", {
        "incidentModel": model,
        "incidentHandler": handler
    })
    root = win.qml_widget.rootObject()
    root.incidentselected.connect(handler.select_incident)
    win.exec()


# ---------------------------------------
# Convenience launchers for master windows
# (optional: your menu can call these)
# ---------------------------------------

def open_comms_resources():
    path = os.path.abspath("qml/CommsResourcesWindow.qml")
    win = QmlWindow(path, "Communications Resources")
    win.exec()

def open_canned_comm_entries():
    path = os.path.abspath("qml/CannedCommEntriesWindow.qml")
    win = QmlWindow(path, "Canned Communications Entries")
    win.exec()

def open_team_types():
    path = os.path.abspath("qml/TeamTypesWindow.qml")
    win = QmlWindow(path, "Team Types")
    win.exec()

def open_personnel():
    path = os.path.abspath("qml/PersonnelWindow.qml")
    win = QmlWindow(path, "Personnel Catalog")
    win.exec()

def open_vehicles():
<<<<<<< HEAD
    from modules.logistics.vehicle.panels.vehicle_inventory_panel import VehicleInventoryDialog

    win = VehicleInventoryDialog()
=======
    from modules.logistics.vehicle.panels.vehicle_edit_window import VehicleEditDialog

    win = VehicleEditDialog()
>>>>>>> 1e5a266b
    win.exec()

def open_aircraft():
    path = os.path.abspath("qml/AircraftWindow.qml")
    win = QmlWindow(path, "Aircraft Catalog")
    win.exec()

def open_equipment():
    path = os.path.abspath("qml/EquipmentWindow.qml")
    win = QmlWindow(path, "Equipment Catalog")
    win.exec()

def open_ems():
    path = os.path.abspath("qml/EmsWindow.qml")
    win = QmlWindow(path, "EMS Facilities")
    win.exec()

def open_hospitals():
    path = os.path.abspath("qml/HospitalsWindow.qml")
    win = QmlWindow(path, "Hospitals Catalog")
    win.exec()

def open_certifications():
    path = os.path.abspath("qml/CertificationsWindow.qml")
    win = QmlWindow(path, "Certification Types")
    win.exec()

def open_task_types():
    path = os.path.abspath("qml/TaskTypesWindow.qml")
    win = QmlWindow(path, "Task Templates")
    win.exec()<|MERGE_RESOLUTION|>--- conflicted
+++ resolved
@@ -274,15 +274,8 @@
     win.exec()
 
 def open_vehicles():
-<<<<<<< HEAD
     from modules.logistics.vehicle.panels.vehicle_inventory_panel import VehicleInventoryDialog
-
     win = VehicleInventoryDialog()
-=======
-    from modules.logistics.vehicle.panels.vehicle_edit_window import VehicleEditDialog
-
-    win = VehicleEditDialog()
->>>>>>> 1e5a266b
     win.exec()
 
 def open_aircraft():
